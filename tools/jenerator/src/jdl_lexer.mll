--- conflicted
+++ resolved
@@ -20,8 +20,7 @@
 {
 open Jdl_parser
 
-<<<<<<< HEAD
-exception Lex_error of string
+exception Illegal_character of (Lexing.position * char)
 
 let buffer = Buffer.create 256
 
@@ -43,9 +42,6 @@
   | 'b' -> '\b'
   | 't' -> '\t'
   | c -> c
-=======
-exception Illegal_character of (Lexing.position * char)
->>>>>>> e1f12adf
 }
 
 let digit = ['0'-'9']*
@@ -87,8 +83,10 @@
   | comment   { Lexing.new_line lexbuf; token lexbuf }
   | newline   { Lexing.new_line lexbuf; token lexbuf }
   | eof       { EOF }
-<<<<<<< HEAD
-  | _         { token lexbuf }
+  | space+    { token lexbuf }
+  | _         {
+    let ch = Lexing.lexeme_char lexbuf 0 in
+    raise (Illegal_character(Lexing.lexeme_start_p lexbuf, ch)) }
 
 and string = parse
     | '"' 
@@ -98,10 +96,4 @@
           string lexbuf}
     | _ as c
         { push_char c;
-          string lexbuf }
-=======
-  | space+    { token lexbuf }
-  | _         {
-    let ch = Lexing.lexeme_char lexbuf 0 in
-    raise (Illegal_character(Lexing.lexeme_start_p lexbuf, ch)) }
->>>>>>> e1f12adf
+          string lexbuf }