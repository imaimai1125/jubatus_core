(*
 Jubatus: Online machine learning framework for distributed environment
 Copyright (C) 2013 Preferred Infrastructure and Nippon Telegraph and
 Telephone Corporation.

 This library is free software; you can redistribute it and/or
 modify it under the terms of the GNU Lesser General Public
 License version 2.1 as published by the Free Software Foundation.

 This library is distributed in the hope that it will be useful,
 but WITHOUT ANY WARRANTY; without even the implied warranty of
 MERCHANTABILITY or FITNESS FOR A PARTICULAR PURPOSE.  See the GNU
 Lesser General Public License for more details.

 You should have received a copy of the GNU Lesser General Public
 License along with this library; if not, write to the Free Software
 Foundation, Inc., 51 Franklin Street, Fifth Floor, Boston, MA  02110-1301  USA
*)

(* TODO(unnonouno): split source *)

open Syntax
open Lib

let comment_out_head = "//"

let gen_jubatus_include conf file =
  let path = 
    if conf.Config.internal then
      "\"../" ^ file ^ "\""
    else
      "<jubatus/" ^ file ^ ">"
  in
  "#include " ^ path
;;

let parse_namespace namespace =
  Str.split (Str.regexp "::") namespace
;;

<<<<<<< HEAD
let indent_line n (ind, line) =
  match line with
  | "" -> (ind, line)
  | _ -> (ind + n, line)
;;

let indent_lines n =
  List.map (indent_line n)
;;
=======
>>>>>>> 13b3bc4f

let rec gen_template typ args =
  let arg_strs = List.map gen_type args in
  gen_template_with_strs typ arg_strs

and gen_template_with_strs typ arg_strs =
  let s = String.concat ", " arg_strs in
  let len = String.length s in
  if len = 0 or s.[len - 1] = '>' then
    typ ^ "<" ^ s ^ " >"
  else
    typ ^ "<" ^ s ^ ">"

and gen_type = function
  | Object -> raise (Unknown_type "Object is not supported")
  | Bool -> "bool"
  | Int(signed, bytes) -> begin
    match signed, bytes with
    | true, 1 -> "int8_t"
    | true, 2 -> "int16_t"
    | true, 4 -> "int32_t"
    | true, 8 -> "int64_t"
    | false, 1 -> "uint8_t"
    | false, 2 -> "uint16_t"
    | false, 4 -> "uint32_t"
    | false, 8 -> "uint64_t"
    | _ -> raise (Unknown_type (Printf.sprintf "unknonw int type: %b, %d" signed bytes))
  end
  | Float false -> "float"
  | Float true -> "double"
  | Raw -> "std::string"
  | String -> "std::string"
  | Struct s -> s
  | List typ -> gen_template "std::vector" [typ]
  | Map(key, value) -> gen_template "std::map" [key; value]
  | Tuple [t1; t2] -> gen_template "std::pair" [t1; t2]
  | Tuple typs ->  raise (Unknown_type "Tuple is not supported")
  | Nullable typ ->  raise (Unknown_type "Nullable is not supported")
;;

let gen_bool_literal = function
  | true -> "true"
  | false -> "false"
;;

let gen_string_literal s =
  "\"" ^ String.escaped s ^ "\""
;;

let gen_args args = 
  "(" ^ String.concat ", " args ^ ")"
;;

let gen_arg_def f =
  (gen_type f.field_type) ^ " " ^ f.field_name
;;

let gen_function_args_def args =
  let vars = List.map gen_arg_def args in
  gen_args vars
;;

let gen_reference_arg_def f =
  let typ = gen_type f.field_type in
  let ref_type =
    match f.field_type with
    | Bool | Int _ | Float _ -> typ
    | _ -> "const " ^ typ ^ "&"
  in
  ref_type ^ " " ^ f.field_name
;;

let gen_function_reference_args_def args =
  let vars = List.map gen_reference_arg_def args in
  gen_args vars
;;

let gen_call func args =
  (* TODO(unnonouno): format for long lines *)
  func ^ gen_args args ^ ";"
;;

let gen_ret_type = function
  | None -> "void"
  | Some typ -> gen_type typ
;;

let make_guard_name filename =
  let name = Filename.basename filename in
  let upper = String.uppercase name in
  Str.global_replace (Str.regexp "[\\./]") "_" upper ^ "_"
;;

let make_header conf source filename content =
  let guard = conf.Config.include_guard ^ make_guard_name filename in
  make_source conf source filename (concat_blocks [
    [
      (0, "#ifndef " ^ guard);
      (0, "#define " ^ guard);
    ];
    content;
    [
      (0, "#endif  // " ^ guard);
    ]
  ]) comment_out_head
;;

let rec make_namespace ns content =
  match ns with
  | [] ->
    List.concat [
      [ (0, "") ];
      content;
      [ (0, "") ];
    ]
  | n::ns ->
    List.concat [
      [ (0, "namespace " ^ n ^ " {") ];
      make_namespace ns content;
      [ (0, "}  // namespace " ^ n) ];
    ]
;;

let gen_client_method m =
  let name = m.method_name in
  let args_def = gen_function_args_def m.method_arguments in
  let args = gen_string_literal name
    :: List.map (fun f -> f.field_name) m.method_arguments in
  let ret_type = gen_ret_type m.method_return_type in
  
  let call =
    match m.method_return_type with
    | None ->
      [ (0, gen_call "c_.call" args) ]
    | Some typ ->
      [
        (0, gen_call "msgpack::rpc::future f = c_.call" args);
        (0, "return " ^ (gen_template "f.get" [typ]) ^ "();");
      ] in
  List.concat [
    [
      (0, Printf.sprintf "%s %s%s {" ret_type name args_def);
    ];
    indent_lines 1 call;
    [
      (0, "}");
    ]
  ]
;;

let gen_client s =
  let methods = List.map gen_client_method s.service_methods in
  let constructor = [
    (0, s.service_name ^ "(const std::string& host, uint64_t port, double timeout_sec)");
    (2,     ": c_(host, port) {");
    (1,   "c_.set_timeout(timeout_sec);");
    (0, "}");
  ] in
  let content = concat_blocks (constructor::methods) in

  List.concat [
    [
      (0, "class " ^ s.service_name ^ " {");
      (0, " public:");
    ];
    indent_lines 1 content;
    [
      (0, "");
      (1, "msgpack::rpc::client& get_client() {");
      (2, "return c_;");
      (1, "}");
      (0, "");
      (0, " private:");
      (1,   "msgpack::rpc::client c_;");
      (0, "};")
    ]
  ]
;;

let gen_message_field f =
  (0, gen_arg_def f ^ ";")
;;

let gen_message m =
  let fields = List.map gen_message_field m.message_fields in
  let field_names = List.map (fun f -> f.field_name) m.message_fields in
  let msgpack_define = gen_call "MSGPACK_DEFINE" field_names in
  List.concat [
    [
      (0, "struct " ^ m.message_name ^ " {");
      (0, " public:");
      (1,   msgpack_define);
    ];
    indent_lines 1 fields;
    [ (0, "};")]
  ]
;;

  
let gen_typedef = function
  | Typedef(name, typ) ->
    [ (0, "typedef " ^ gen_type typ ^ " " ^ name ^ ";") ]
  | Message m ->
    gen_message m
  | _ ->
    []
;;

let gen_client_file conf source services =
  let base = File_util.take_base source in
  (* TODO(unnonouno): smarter way? *)
  let filename = base ^ "_client.hpp" in

  let namespace = parse_namespace conf.Config.namespace in
  let namespace = List.append namespace ["client"] in
  let clients = List.map gen_client services in

  let content = concat_blocks [
    [
      (0, "#include <map>");
      (0, "#include <string>");
      (0, "#include <vector>");
      (0, "#include <utility>");
      (0, "#include <jubatus/msgpack/rpc/client.h>");
      (0, "#include \"" ^ base ^ "_types.hpp\"");
    ];
    make_namespace namespace (concat_blocks clients)
  ] in
  
  make_header conf source filename content
;;

let gen_type_file conf source idl =
  let base = File_util.take_base source in
  let name = base ^ "_types.hpp" in
  let namespace = parse_namespace conf.Config.namespace in
  let types = List.map gen_typedef idl in
  let includes = [
    (0, "#include <stdint.h>");
    (0, "");
    (0, "#include <map>");
    (0, "#include <string>");
    (0, "#include <vector>");
    (0, "#include <utility>");
    (0, "");
    (0, "#include <msgpack.hpp>");
  ] in

  let content = concat_blocks [
    includes;
    make_namespace namespace (concat_blocks types);
  ] in

  make_header conf source name content
;;

let get_func_type m =
  let ret_type = gen_ret_type m.method_return_type in
  let arg_types = List.map (fun f -> gen_type f.field_type) m.method_arguments in
  let args = gen_args arg_types in
  ret_type ^ args
;;

let gen_bind m =
  let num_args = List.length m.method_arguments in
  let func = "&Impl::" ^ m.method_name in
  let this = "impl" in
  let nums = Array.init num_args (fun n -> Printf.sprintf "pfi::lang::_%d" (n + 1)) in
  let args = func::this::(Array.to_list nums) in
  "pfi::lang::bind" ^ gen_args args
;;

let gen_server_method m =
  let func_type = get_func_type m in
  let method_name_str = gen_string_literal m.method_name in
  let bind = gen_bind m in
  let line = Printf.sprintf "rpc_server::add<%s>(%s, %s);"
    func_type method_name_str bind in
  (0, line)
;;

let gen_server s =
  let methods = List.map gen_server_method s.service_methods in
  List.concat [
    [
      (0, "template <class Impl>");
      (0, "class " ^ s.service_name ^ " : public jubatus::common::mprpc::rpc_server {");
      (0, " public:");
      (1,   "explicit " ^ s.service_name ^ "(double timeout_sec) : rpc_server(timeout_sec) {");
      (2,     "Impl* impl = static_cast<Impl*>(this);");
    ];
    indent_lines 2 methods;
    [
      (1,   "}");
      (0, "};")
    ]
  ]
;;

let gen_server_file conf source services =
  let base = File_util.take_base source in
  let filename = base ^ "_server.hpp" in

  let namespace = parse_namespace conf.Config.namespace in
  let namespace = List.append namespace ["server"] in
  let servers = List.map gen_server services in

  let content = concat_blocks [
    [
      (0, "#include <map>");
      (0, "#include <string>");
      (0, "#include <vector>");
      (0, "#include <utility>");
      (0, "#include <pficommon/lang/bind.h>");
      (0, "");
      (0, gen_jubatus_include conf "common/mprpc/rpc_server.hpp");
      (0, "#include \"" ^ base ^ "_types.hpp\"");
    ];
    make_namespace namespace (concat_blocks servers)
  ] in
  
  make_header conf source filename content
;;

let gen_aggregator ret_type aggregator =
  match ret_type, aggregator with
  | Bool, All_and ->
    "jubatus::framework::all_and"
  | Bool, All_or ->
    "jubatus::framework::all_or"
  | List t, Concat ->
    gen_template "jubatus::framework::concat" [t]
  | Map (k, v), Merge ->
    gen_template "jubatus::framework::merge" [k; v]
  | _, Pass ->
    gen_template "jubatus::framework::pass" [ret_type]
  | _, _ ->
    (* TODO(unnonouno): Are other combinations really illegal?*)
    let msg = Printf.sprintf
      "invalid combination of return type and aggretator type: %s and %s"
      (gen_type ret_type) (aggtype_to_string aggregator) in
    raise (Invalid_argument msg)
;;

let gen_aggregator_function ret_type aggregator =
  let agg = gen_aggregator ret_type aggregator in
  let r = gen_type ret_type in
  (* TODO(unnonouno): Too complicated. Make it simple! *)
  let func = Printf.sprintf
    "pfi::lang::function<%s(%s, %s)>" r r r in
  func ^ "(&" ^ agg ^ ")"
;;

let gen_keeper_register m ret_type =
  let arg_types = List.map (fun f -> f.field_type) (List.tl m.method_arguments) in
  let method_name_str = gen_string_literal m.method_name in
  let routing, _, agg = get_decorator m in
  match routing with
  | Random ->
    let func = gen_template "k.register_async_random" (ret_type::arg_types) in
    let call = gen_call func [method_name_str] in
    [ (0, call) ]

  | Cht i ->
    let args = List.tl arg_types in
    let arg_strs = List.map gen_type (ret_type::args) in
    (* TODO(unnonouno): Is this number really required to be a template argument? *)
    let num = string_of_int i in
    let func = gen_template_with_strs "k.register_async_cht" (num::arg_strs) in
    let call = gen_call func [method_name_str; gen_aggregator_function ret_type agg] in
    [ (0, call) ]

  | Broadcast ->
    let func = gen_template "k.register_async_broadcast" (ret_type::arg_types) in
    let call = gen_call func [method_name_str; gen_aggregator_function ret_type agg] in
    [ (0, call) ]

  | Internal -> (* no code generated in keeper *)
    []
;;

let gen_keeper_method m =
  match m.method_return_type with
  | Some ret_type ->
    gen_keeper_register m ret_type
  | None ->
    (* TODO(unnonouno): How to treat funcitons that return no values? *)
    []
;;

let gen_keeper s =
  List.map gen_keeper_method s.service_methods
;;

let gen_keeper_file conf source services =
  let base = File_util.take_base source in
  let filename = base ^ "_keeper.cpp" in

  let name_str = gen_string_literal base in
  let servers = List.concat (List.map gen_keeper services) in

  let namespace = parse_namespace conf.Config.namespace in
  let func = String.concat "::" namespace ^ "::run_keeper" in
  
  let s = concat_blocks [
    [
      (0, "#include <map>");
      (0, "#include <string>");
      (0, "#include <vector>");
      (0, "#include <utility>");
      (0, "");
      (0, "#include <glog/logging.h>");
      (0, "");
      (0, gen_jubatus_include conf "common/exception.hpp");
      (0, gen_jubatus_include conf "framework/aggregators.hpp");
      (0, gen_jubatus_include conf "framework/keeper.hpp");
      (0, "#include \"" ^ base ^ "_types.hpp\"");
    ];
    make_namespace namespace (
      List.concat [
        [
          (0, "int run_keeper(int argc, char* argv[]) {");
          (1,   "try {");
          (2,     "jubatus::framework::keeper k(");
          (4,         "jubatus::framework::keeper_argv(argc, argv, " ^ name_str ^ "));");
        ];
        indent_lines 2 (List.concat servers);
        [
          (2,     "return k.run();");
          (1,   "} catch (const jubatus::exception::jubatus_exception& e) {");
          (2,     "LOG(FATAL) << e.diagnostic_information(true);");
          (2,     "return -1;");
          (1,   "}");
          (0, "}")
        ]
      ]
    );
    [
      (0, "int main(int argc, char* argv[]) {");
      (1,   func ^ "(argc, argv);");
      (0, "}")
    ]
  ] in
  make_source conf source filename s comment_out_head
;;

let gen_impl_method m =
  let name = m.method_name in
  let args_def = gen_function_args_def m.method_arguments in
  (* Do not use the first argument. It is used for keepers. *)
  let args = List.map (fun f -> f.field_name) (List.tl m.method_arguments) in
  let ret_type = gen_ret_type m.method_return_type in

  let _, request, _ = get_decorator m in
  let lock_type =
    match request with
    | Update -> "JWLOCK__"
    | Analysis -> "JRLOCK__"
    | Nolock -> "NOLOCK__" in
  let lock = gen_call lock_type ["p_"] in
  (* TODO(unnonouno): think of generating this abnormal method, which calls the method of p_ rather than get_p(). *)
  let pointer =
    if name = "get_status" then
      "p_"
    else
      "get_p()"
  in
  let call =
    match m.method_return_type with
    | None ->
      gen_call (pointer ^ "->" ^ name) args
    | Some typ ->
      gen_call ("return " ^ pointer ^ "->" ^ name) args
  in

  [
    (0, Printf.sprintf "%s %s%s {" ret_type name args_def);
    (1,   lock);
    (1,   call);
    (0, "}");
  ]
;;

let is_cht_method m =
  let routing, _, _ = get_decorator m in
  match routing with
  | Cht _ -> true
  | _ -> false
;;

let include_cht_method s =
  List.exists is_cht_method s.service_methods
;;

let gen_impl s =
  let methods = List.map gen_impl_method s.service_methods in
  let name = s.service_name in
  let impl_name = name ^ "_impl_" in
  let serv_name = name ^ "_serv" in
  let use_cht = include_cht_method s in
  List.concat [
    [
      (0, "class " ^ impl_name ^ " : public " ^ name ^ "<" ^ impl_name ^ "> {");
      (0, " public:");
      (1,   "explicit " ^ impl_name ^ "(const jubatus::framework::server_argv& a):");
      (2,     name ^ "<" ^ impl_name ^ ">(a.timeout),");
      (2,     "p_(new jubatus::framework::server_helper<" ^ serv_name ^ ">(a, " ^ gen_bool_literal use_cht ^ ")) {");
      (1,   "}")
    ];
    indent_lines 1 (concat_blocks methods);
    [
      (1,   "int run() { return p_->start(*this); }");
      (1,   "common::cshared_ptr<" ^ serv_name ^ "> get_p() { return p_->server(); }");
      (0, "");
      (0, " private:");
      (1,   "common::cshared_ptr<jubatus::framework::server_helper<" ^ serv_name ^ "> > p_;");
      (0, "};")
    ]
  ]
;;

let gen_impl_file conf source services =
  let base = File_util.take_base source in
  let filename = base ^ "_impl.cpp" in
  let name_str = gen_string_literal base in

  let namespace = parse_namespace conf.Config.namespace in
  let namespace = List.append namespace ["server"] in
  let impls = List.map gen_impl services in
  let s = concat_blocks [
    [
      (0, "#include <map>");
      (0, "#include <string>");
      (0, "#include <vector>");
      (0, "#include <utility>");
      (0, "");
      (0, gen_jubatus_include conf "framework.hpp");
      (0, "#include \"" ^ base ^ "_server.hpp\"");
      (0, "#include \"" ^ base ^ "_serv.hpp\"");
    ];
    make_namespace namespace (List.concat impls);
    [
      (0, "int main(int argc, char* argv[]) {");
      (1,   "return");
      (* TODO(unnonouno): does not work when service name is not equal to a source file*)
      (2,     "jubatus::framework::run_server<jubatus::server::" ^ base ^ "_impl_>");
      (3,       "(argc, argv, " ^ name_str ^ ");");
      (0, "}")
    ]
  ] in
  make_source conf source filename s comment_out_head
;;

let gen_const m =
  let _, rw, _ = get_decorator m in
  match rw with
  | Update -> ""
  | Analysis -> " const"
  | Nolock -> " /* nolock!! */"
;;

let gen_server_template_header_method m =
  let name = m.method_name in
  let args_def = gen_function_reference_args_def (List.tl m.method_arguments) in
  let ret_type = gen_ret_type m.method_return_type in
  let const = gen_const m in
  [ (0, Printf.sprintf "%s %s%s%s;" ret_type name args_def const) ]
;;

let gen_server_template_header s =
  let methods = List.map gen_server_template_header_method s.service_methods in
  let name = s.service_name in
  let serv_name = name ^ "_serv" in
  List.concat [
    [
      (0, "class " ^ serv_name ^ " : public jubatus::framework::jubatus_serv {  // do not change");
      (0, " public:");
      (1,   serv_name ^ "(const jubatus::framework::server_argv& a);  // do not change");
      (1,   "virtual ~" ^ serv_name ^ "();  // do not change");
    ];
    indent_lines 1 (List.concat methods);
    [
      (0, "");
      (0, " private:");
      (1,   "// add user data here like: pfi::lang::shared_ptr<some_type> some_;");
      (0, "};")
    ]
  ]
;;

let gen_server_template_header_file conf source services =
  let base = File_util.take_base source in
  let filename = base ^ "_serv.tmpl.hpp" in

  let namespace = parse_namespace conf.Config.namespace in
  let namespace = List.append namespace ["server"] in
  let servers = List.map gen_server_template_header services in

  let content = concat_blocks [
    [
      (0, gen_jubatus_include conf "framework.hpp");
      (0, "#include \"" ^ base ^ "_types.hpp\"");
    ];
    make_namespace namespace (concat_blocks servers)
  ] in
  
  make_header conf source filename content
;;

let gen_server_template_source_method s m =
  let serv_name = s.service_name ^ "_serv" in

  let name = m.method_name in
  let args_def = gen_function_reference_args_def (List.tl m.method_arguments) in
  let ret_type = gen_ret_type m.method_return_type in
  let const = gen_const m in
  [
    (0, Printf.sprintf "%s %s::%s%s%s {" ret_type serv_name name args_def const);
    (0, "}");
  ]
;;

let gen_server_template_source s =
  let methods = List.map (gen_server_template_source_method s) s.service_methods in
  let name = s.service_name in
  let serv_name = name ^ "_serv" in
  concat_blocks [
    [
      (0, serv_name ^ "::" ^ serv_name ^ "(const jubatus::framework::server_argv& a)");
      (2,     ": jubatus::framework::jubatus_serv(a) {");
      (1,   "// somemixable* mi = new somemixable;");
      (1,   "// somemixable_.set_model(mi);");
      (1,   "// register_mixable(mi);");
      (0, "}");
      (0, "");
      (0, serv_name ^ "::~" ^ serv_name ^ "() {");
      (0, "}");
    ];
    concat_blocks methods;
  ]
;;

let gen_server_template_source_file conf source services =
  let base = File_util.take_base source in
  let serv = base ^ "_serv" in
  let serv_hpp = base ^ "_serv.hpp" in
  let filename = serv ^ ".tmpl.cpp" in

  let namespace = parse_namespace conf.Config.namespace in
  let namespace = List.append namespace ["server"] in
  let servers = List.map gen_server_template_source services in

  let content = concat_blocks [
    [
      (0, "#include \"" ^ serv_hpp ^ "\"");
    ];
    make_namespace namespace (concat_blocks servers);
  ] in
  
  make_source conf source filename content comment_out_head
;;

let generate_server conf source idl =
  let services = get_services idl in

  gen_type_file conf source idl;
  gen_client_file conf source services;
  gen_server_file conf source services;
  gen_keeper_file conf source services;
  gen_impl_file conf source services;
  if conf.Config.default_template then begin
    gen_server_template_header_file conf source services;
    gen_server_template_source_file conf source services;
  end
;;

let generate_client conf source idl =
  let services = get_services idl in

  gen_type_file conf source idl;
  gen_client_file conf source services;
;;<|MERGE_RESOLUTION|>--- conflicted
+++ resolved
@@ -37,19 +37,6 @@
 let parse_namespace namespace =
   Str.split (Str.regexp "::") namespace
 ;;
-
-<<<<<<< HEAD
-let indent_line n (ind, line) =
-  match line with
-  | "" -> (ind, line)
-  | _ -> (ind + n, line)
-;;
-
-let indent_lines n =
-  List.map (indent_line n)
-;;
-=======
->>>>>>> 13b3bc4f
 
 let rec gen_template typ args =
   let arg_strs = List.map gen_type args in
