--- conflicted
+++ resolved
@@ -86,41 +86,23 @@
   else begin
     output <<< "#include <jubatus/framework.hpp>";
     output <<< "#include <jubatus/framework/aggregators.hpp>";
-<<<<<<< HEAD
-    output <<< "#include <jubatus/common/exception.hpp>"
-=======
     output <<< "#include <jubatus/common/exception.hpp>" 
->>>>>>> 11c5ddd3
   end;
   
   output <<< ("#include \""^s#basename^"_types.hpp\"");
   output <<< ("using namespace "^s#namespace^";");
   output <<< "using namespace jubatus::framework;";
   output <<< "int main(int args, char** argv){";
-<<<<<<< HEAD
-  output <<< " try{";
-  output <<< "  keeper k(keeper_argv(args,argv,\""^s#basename^"\"));";
-=======
   output <<< "  try{";
   output <<< "    keeper k(keeper_argv(args,argv,\""^s#basename^"\"));";
->>>>>>> 11c5ddd3
 
   List.iter (fun l -> output <<< l)
     (List.flatten (List.map to_keeper_strings
 		     (List.filter Generator.is_service strees)));
-<<<<<<< HEAD
 
-  output <<< "  k.run();";
-  output <<< "  } catch (const jubatus::exception::jubatus_exception& e) {";
-  output <<< "    std::cout << e.diagnostic_information(true) << std::endl;";
-  output <<< "  return -1;";
-  output <<< "}}";;
-=======
-  
   output <<< "    return k.run();";
   output <<< "  } catch (const jubatus::exception::jubatus_exception& e) {";
   output <<< "    std::cout << e.diagnostic_information(true) << std::endl;";
   output <<< "    return -1;";
   output <<< "  }";
-  output <<< "}";;
->>>>>>> 11c5ddd3
+  output <<< "}";;