// Jubatus: Online machine learning framework for distributed environment
// Copyright (C) 2011 Preferred Infrastructure and Nippon Telegraph and Telephone Corporation.
//
// This library is free software; you can redistribute it and/or
// modify it under the terms of the GNU Lesser General Public
// License version 2.1 as published by the Free Software Foundation.
//
// This library is distributed in the hope that it will be useful,
// but WITHOUT ANY WARRANTY; without even the implied warranty of
// MERCHANTABILITY or FITNESS FOR A PARTICULAR PURPOSE.  See the GNU
// Lesser General Public License for more details.
//
// You should have received a copy of the GNU Lesser General Public
// License along with this library; if not, write to the Free Software
// Foundation, Inc., 51 Franklin Street, Fifth Floor, Boston, MA  02110-1301  USA

#include <algorithm>
#include <map>
#include <set>
#include <string>
#include <gtest/gtest.h>
#include "jubatus/util/data/serialization.h"
#include "jubatus/util/data/serialization/unordered_map.h"
#include "local_storage.hpp"
#include "local_storage_mixture.hpp"

using std::istream;
using std::make_pair;
using std::map;
using std::ofstream;
using std::sort;
using std::stringstream;
using std::string;
using jubatus::core::common::key_manager;
using jubatus::core::common::sfv_t;
using jubatus::core::storage::feature_val1_t;
using jubatus::core::storage::feature_val2_t;
using jubatus::core::storage::feature_val3_t;
using jubatus::core::storage::map_feature_val1_t;
using jubatus::core::storage::val1_t;
using jubatus::core::storage::val2_t;
using jubatus::core::storage::val3_t;
using jubatus::core::storage::local_storage;
using jubatus::core::storage::local_storage_mixture;
using jubatus::util::data::serialization::binary_iarchive;
using jubatus::util::data::serialization::binary_oarchive;

namespace jubatus {
namespace core {
namespace storage {

class stub_storage : public storage_base {
 private:
  map<string, map<string, val3_t> > data_;
  std::set<string> labels_;

  friend class jubatus::util::data::serialization::access;
  template <class Ar>
  void serialize(Ar& ar) {
    ar & JUBA_MEMBER(data_) & JUBA_MEMBER(labels_);
  }

 public:
  MSGPACK_DEFINE(data_, labels_);

  void get_status(std::map<std::string, std::string>&) const {
  }

  void get(const std::string& feature, feature_val1_t& ret) const {
    map<string, map<string, val3_t> >::const_iterator hit = data_.find(feature);
    if (hit != data_.end()) {
      const map<string, val3_t>& f = hit->second;
      for (map<string, val3_t>::const_iterator it = f.begin(); it != f.end();
           ++it) {
        ret.push_back(make_pair(it->first, val1_t(it->second.v1)));
      }
    }
  }

  void get2(const std::string& feature, feature_val2_t& ret) const {
    map<string, map<string, val3_t> >::const_iterator hit = data_.find(feature);
    if (hit != data_.end()) {
      const map<string, val3_t>& f = hit->second;
      for (map<string, val3_t>::const_iterator it = f.begin(); it != f.end();
           ++it) {
        ret.push_back(
            make_pair(it->first, val2_t(it->second.v1, it->second.v2)));
      }
    }
  }

  void get3(const std::string& feature, feature_val3_t& ret) const {
    map<string, map<string, val3_t> >::const_iterator hit = data_.find(feature);
    if (hit != data_.end()) {
      const map<string, val3_t>& f = hit->second;
      for (map<string, val3_t>::const_iterator it = f.begin(); it != f.end();
           ++it) {
        ret.push_back(*it);
      }
    }
  }

  void set(
      const std::string& feature,
      const std::string& klass,
      const val1_t& w) {
    data_[feature][klass] = val3_t(w, 0, 0);
    labels_.insert(klass);
  }

  void set2(
      const std::string& feature,
      const std::string& klass,
      const val2_t& w) {
    data_[feature][klass] = val3_t(w.v1, w.v2, 0);
    labels_.insert(klass);
  }

  void set3(
      const std::string& feature,
      const std::string& klass,
      const val3_t& w) {
    data_[feature][klass] = w;
    labels_.insert(klass);
  }

  void pack(msgpack::packer<msgpack::sbuffer>& packer) const {
    packer.pack(*this);
  }

  void unpack(msgpack::object o) {
    o.convert(this);
  }

<<<<<<< HEAD
  void register_label(const std::string& label) {
    labels_.insert(label);
=======
  storage::version get_version() const {
    return storage::version();
>>>>>>> e8264f57
  }

  void clear() {
    data_.clear();
  }

  void inp(const common::sfv_t& sfv, map_feature_val1_t& ret) const {
    ret.clear();
    for (std::set<std::string>::const_iterator it = labels_.begin();
         it != labels_.end(); ++it) {
      ret[*it] = 0.0;
    }
    for (common::sfv_t::const_iterator it = sfv.begin();
         it != sfv.end(); ++it) {
      const string& feature = it->first;
      const float val = it->second;
      feature_val1_t fval1;
      get(feature, fval1);
      for (feature_val1_t::const_iterator it2 = fval1.begin();
           it2 != fval1.end();
           ++it2) {
        ret[it2->first] += it2->second * val;
      }
    }
  }

  std::string type() const {
    return "stub_storage";
  }
};

}  // namespace storage
}  // namespace core
}  // namespace jubatus

TEST(key_manager, trivial) {
  key_manager km;
  ASSERT_EQ(0u, km.get_id("x"));
  ASSERT_EQ(1u, km.get_id("y"));
  ASSERT_EQ(2u, km.get_id("z"));
  const char* tmp_file_name = "./tmp_key_manager";
  ofstream ofs(tmp_file_name);
  binary_oarchive oa(ofs);
  oa << km;
}

template <typename T>
class storage_test : public testing::Test {
};

TYPED_TEST_CASE_P(storage_test);

TYPED_TEST_P(storage_test, val1d) {
  TypeParam s;

  s.set("a", "x", 1);
  s.set("a", "y", 2);
  s.set("a", "z", 3);
  s.set("b", "x", 123);
  s.set("b", "z", 456);

  {
    feature_val1_t mm;
    s.get("a", mm);

    sort(mm.begin(), mm.end());

    feature_val1_t exp;
    exp.push_back(make_pair("x", val1_t(1)));
    exp.push_back(make_pair("y", val1_t(2)));
    exp.push_back(make_pair("z", val1_t(3)));

    EXPECT_TRUE(exp == mm);
  }

  {
    feature_val1_t mm;
    s.get("b", mm);

    sort(mm.begin(), mm.end());

    feature_val1_t exp;
    exp.push_back(make_pair("x", val1_t(123)));
    exp.push_back(make_pair("z", val1_t(456)));

    EXPECT_TRUE(exp == mm);
  }
}

TYPED_TEST_P(storage_test, val2d) {
  TypeParam s;

  s.set2("a", "x", val2_t(1, 11));
  s.set2("a", "y", val2_t(2, 22));
  s.set2("a", "z", val2_t(3, 33));
  s.set2("b", "x", val2_t(123, 123123));
  s.set2("b", "z", val2_t(456, 456456));

  {
    feature_val2_t mm;
    s.get2("a", mm);

    sort(mm.begin(), mm.end());

    feature_val2_t exp;
    exp.push_back(make_pair("x", val2_t(1, 11)));
    exp.push_back(make_pair("y", val2_t(2, 22)));
    exp.push_back(make_pair("z", val2_t(3, 33)));

    EXPECT_TRUE(exp == mm);
  }

  {
    feature_val2_t mm;
    s.get2("b", mm);

    sort(mm.begin(), mm.end());

    feature_val2_t exp;
    exp.push_back(make_pair("x", val2_t(123, 123123)));
    exp.push_back(make_pair("z", val2_t(456, 456456)));

    EXPECT_TRUE(exp == mm);
  }
}

TYPED_TEST_P(storage_test, val3d) {
  TypeParam s;

  s.set3("a", "x", val3_t(1, 11, 111));
  s.set3("a", "y", val3_t(2, 22, 222));
  s.set3("a", "z", val3_t(3, 33, 333));
  s.set3("b", "x", val3_t(12, 1212, 121212));
  s.set3("b", "z", val3_t(45, 4545, 454545));

  {
    feature_val3_t mm;
    s.get3("a", mm);

    sort(mm.begin(), mm.end());

    feature_val3_t exp;
    exp.push_back(make_pair("x", val3_t(1, 11, 111)));
    exp.push_back(make_pair("y", val3_t(2, 22, 222)));
    exp.push_back(make_pair("z", val3_t(3, 33, 333)));

    EXPECT_TRUE(exp == mm);
  }

  {
    feature_val3_t mm;
    s.get3("b", mm);

    sort(mm.begin(), mm.end());

    feature_val3_t exp;
    exp.push_back(make_pair("x", val3_t(12, 1212, 121212)));
    exp.push_back(make_pair("z", val3_t(45, 4545, 454545)));

    EXPECT_TRUE(exp == mm);
  }
}

TYPED_TEST_P(storage_test, serialize) {
  // const char* tmp_file_name = "./tmp_local_storage";

  stringstream ss;
  {
    TypeParam s;
    s.set3("a", "x", val3_t(1, 11, 111));
    s.set3("a", "y", val3_t(2, 22, 222));
    s.set3("a", "z", val3_t(3, 33, 333));
    s.set3("b", "x", val3_t(12, 1212, 121212));
    s.set3("b", "z", val3_t(45, 4545, 454545));

    // ofstream ofs(tmp_file_name);
    binary_oarchive oa(ss);
    oa << s;
  }

  {
    TypeParam s;
    // ifstream ifs(tmp_file_name);
    binary_iarchive ia(ss);
    ia >> s;
    // unlink(tmp_file_name);

    {
      feature_val3_t mm;
      s.get3("a", mm);

      sort(mm.begin(), mm.end());

      feature_val3_t exp;
      exp.push_back(make_pair("x", val3_t(1, 11, 111)));
      exp.push_back(make_pair("y", val3_t(2, 22, 222)));
      exp.push_back(make_pair("z", val3_t(3, 33, 333)));
      EXPECT_TRUE(exp == mm);
    }

    {
      feature_val3_t mm;
      s.get3("b", mm);

      sort(mm.begin(), mm.end());

      feature_val3_t exp;
      exp.push_back(make_pair("x", val3_t(12, 1212, 121212)));
      exp.push_back(make_pair("z", val3_t(45, 4545, 454545)));

      EXPECT_TRUE(exp == mm);
    }
  }
}

TYPED_TEST_P(storage_test, messagepack) {
  msgpack::sbuffer buf;

  {
    TypeParam s;
    s.set3("a", "x", val3_t(1, 11, 111));
    s.set3("a", "y", val3_t(2, 22, 222));
    s.set3("a", "z", val3_t(3, 33, 333));
    s.set3("b", "x", val3_t(12, 1212, 121212));
    s.set3("b", "z", val3_t(45, 4545, 454545));

    msgpack::pack(&buf, s);
  }

  {
    TypeParam s;

    msgpack::unpacked unpacked;
    msgpack::unpack(&unpacked, buf.data(), buf.size());

    unpacked.get().convert(&s);

    {
      feature_val3_t mm;
      s.get3("a", mm);

      sort(mm.begin(), mm.end());

      feature_val3_t exp;
      exp.push_back(make_pair("x", val3_t(1, 11, 111)));
      exp.push_back(make_pair("y", val3_t(2, 22, 222)));
      exp.push_back(make_pair("z", val3_t(3, 33, 333)));
      EXPECT_TRUE(exp == mm);
    }

    {
      feature_val3_t mm;
      s.get3("b", mm);

      sort(mm.begin(), mm.end());

      feature_val3_t exp;
      exp.push_back(make_pair("x", val3_t(12, 1212, 121212)));
      exp.push_back(make_pair("z", val3_t(45, 4545, 454545)));

      EXPECT_TRUE(exp == mm);
    }
  }
}

TYPED_TEST_P(storage_test, inp) {
  TypeParam s;
  sfv_t fv;
  map_feature_val1_t ret;
  s.inp(fv, ret);
  EXPECT_EQ(0u, ret.size());

  s.set3("f1", "class_x", val3_t(1, 11, 111));
  s.set3("f1", "class_y", val3_t(2, 22, 222));
  s.set3("f1", "class_z", val3_t(3, 33, 333));
  s.set3("f2", "class_x", val3_t(12, 1212, 121212));
  s.set3("f2", "class_z", val3_t(45, 4545, 454545));

  fv.push_back(make_pair("f2", 2.0));
  ret.clear();
  s.inp(fv, ret);

  EXPECT_EQ(3u, ret.size());
  ASSERT_LT(0u, ret.count("class_x"));
  ASSERT_LT(0u, ret.count("class_y"));
  ASSERT_LT(0u, ret.count("class_z"));

  EXPECT_FLOAT_EQ(24.0, ret["class_x"]);
  EXPECT_FLOAT_EQ(90.0, ret["class_z"]);

  fv.push_back(make_pair("f1", 3.0));
  ret.clear();
  s.inp(fv, ret);

  EXPECT_EQ(3u, ret.size());
  ASSERT_LT(0u, ret.count("class_x"));
  ASSERT_LT(0u, ret.count("class_y"));
  ASSERT_LT(0u, ret.count("class_z"));

  EXPECT_FLOAT_EQ(27.0, ret["class_x"]);
  EXPECT_FLOAT_EQ(6.0, ret["class_y"]);
  EXPECT_FLOAT_EQ(99.0, ret["class_z"]);
}

template <typename T>
void get_expect_status(
    map<string, string>& before,
    map<string, string>& after) {
}

template<>
void get_expect_status<local_storage>(
    map<string, string>& before,
    map<string, string>& after) {
  before["num_features"] = "0";
  before["num_classes"] = "0";

  after["num_features"] = "2";
  after["num_classes"] = "3";
}

template<>
void get_expect_status<local_storage_mixture>(
    map<string, string>& before,
    map<string, string>& after) {
  before["num_features"] = "0";
  before["num_classes"] = "0";

  after["num_features"] = "2";
  after["num_classes"] = "3";
}

TYPED_TEST_P(storage_test, get_status) {
  TypeParam s;
  map<string, string> status;
  s.get_status(status);

  map<string, string> expect_before, expect_after;
  get_expect_status<TypeParam>(expect_before, expect_after);
  for (map<string, string>::const_iterator it = expect_before.begin();
      it != expect_before.end(); ++it) {
    ASSERT_LT(0U, status.count(it->first));
    EXPECT_EQ(it->second, status[it->first]);
  }

  s.set3("feature1", "class1", val3_t(1, 2, 3));
  s.set3("feature1", "class2", val3_t(1, 2, 3));
  s.set3("feature1", "class3", val3_t(1, 2, 3));

  s.set3("feature2", "class1", val3_t(1, 2, 3));
  s.set3("feature2", "class2", val3_t(1, 2, 3));

  status.clear();
  s.get_status(status);

  for (map<string, string>::const_iterator it = expect_after.begin();
      it != expect_after.end(); ++it) {
    ASSERT_LT(0u, status.count(it->first));
    EXPECT_EQ(it->second, status[it->first]);
  }
}

TYPED_TEST_P(storage_test, update) {
  TypeParam s;
  // add 1.0 to 'feature1' of 'class1',
  // and subtract 1.0 from 'feature1' of 'class2'
  s.update("feature1", "class1", "class2", val1_t(1.0));

  feature_val3_t v;
  s.get3("feature1", v);

  sort(v.begin(), v.end());

  ASSERT_EQ(2u, v.size());
  EXPECT_EQ("class1", v[0].first);
  EXPECT_EQ(1.0, v[0].second.v1);
  EXPECT_EQ(0.0, v[0].second.v2);
  EXPECT_EQ(0.0, v[0].second.v3);

  EXPECT_EQ("class2", v[1].first);
  EXPECT_EQ(-1.0, v[1].second.v1);
  EXPECT_EQ(0.0, v[1].second.v2);
  EXPECT_EQ(0.0, v[1].second.v3);
}

TYPED_TEST_P(storage_test, bulk_update) {
  TypeParam s;

  sfv_t fv;
  fv.push_back(make_pair("feature1", 1.0));
  fv.push_back(make_pair("feature2", 2.0));

  s.bulk_update(fv, 1.5, "class1", "class2");

  feature_val3_t v;
  s.get3("feature1", v);
  sort(v.begin(), v.end());

  ASSERT_EQ(2u, v.size());
  EXPECT_EQ("class1", v[0].first);
  EXPECT_EQ(1.5, v[0].second.v1);
  EXPECT_EQ(0.0, v[0].second.v2);
  EXPECT_EQ(0.0, v[0].second.v3);

  EXPECT_EQ("class2", v[1].first);
  EXPECT_EQ(-1.5, v[1].second.v1);
  EXPECT_EQ(0.0, v[1].second.v2);
  EXPECT_EQ(0.0, v[1].second.v3);

  v.clear();
  s.get3("feature2", v);
  sort(v.begin(), v.end());

  ASSERT_EQ(2u, v.size());
  EXPECT_EQ("class1", v[0].first);
  EXPECT_EQ(3.0, v[0].second.v1);
  EXPECT_EQ(0.0, v[0].second.v2);
  EXPECT_EQ(0.0, v[0].second.v3);

  EXPECT_EQ("class2", v[1].first);
  EXPECT_EQ(-3.0, v[1].second.v1);
  EXPECT_EQ(0.0, v[1].second.v2);
  EXPECT_EQ(0.0, v[1].second.v3);
}

TYPED_TEST_P(storage_test, bulk_update_no_decrease) {
  TypeParam s;

  sfv_t fv;
  fv.push_back(make_pair("feature1", 1.0));
  fv.push_back(make_pair("feature2", 2.0));

  s.bulk_update(fv, 1.5, "class1", "");

  feature_val3_t v;
  s.get3("feature1", v);
  sort(v.begin(), v.end());

  ASSERT_EQ(1u, v.size());
  EXPECT_EQ("class1", v[0].first);
  EXPECT_EQ(1.5, v[0].second.v1);
  EXPECT_EQ(0.0, v[0].second.v2);
  EXPECT_EQ(0.0, v[0].second.v3);

  v.clear();
  s.get3("feature2", v);
  sort(v.begin(), v.end());

  ASSERT_EQ(1u, v.size());
  EXPECT_EQ("class1", v[0].first);
  EXPECT_EQ(3.0, v[0].second.v1);
  EXPECT_EQ(0.0, v[0].second.v2);
  EXPECT_EQ(0.0, v[0].second.v3);
}

TYPED_TEST_P(storage_test, clear) {
  TypeParam s;

  s.set3("a", "x", val3_t(1, 11, 111));
  s.set3("a", "y", val3_t(2, 22, 222));
  s.set3("a", "z", val3_t(3, 33, 333));
  s.set3("b", "x", val3_t(12, 1212, 121212));
  s.set3("b", "z", val3_t(45, 4545, 454545));

  {
    feature_val3_t mm;
    s.get3("a", mm);

    ASSERT_EQ(3u, mm.size());
  }

  {
    feature_val3_t mm;
    s.get3("b", mm);

    ASSERT_EQ(2u, mm.size());
  }

  s.clear();

  {
    feature_val3_t mm;
    s.get3("a", mm);

    ASSERT_EQ(0u, mm.size());
  }

  {
    feature_val3_t mm;
    s.get3("b", mm);

    ASSERT_EQ(0u, mm.size());
  }
}

REGISTER_TYPED_TEST_CASE_P(storage_test,
                           val1d,
                           val2d,
                           val3d,
                           serialize,
                           messagepack,
                           inp,
                           get_status,
                           update,
                           bulk_update,
                           bulk_update_no_decrease,
                           clear);

typedef testing::Types<
    jubatus::core::storage::stub_storage,
    local_storage,
    local_storage_mixture> storage_types;

INSTANTIATE_TYPED_TEST_CASE_P(st, storage_test, storage_types);<|MERGE_RESOLUTION|>--- conflicted
+++ resolved
@@ -132,13 +132,12 @@
     o.convert(this);
   }
 
-<<<<<<< HEAD
   void register_label(const std::string& label) {
     labels_.insert(label);
-=======
+  }
+
   storage::version get_version() const {
     return storage::version();
->>>>>>> e8264f57
   }
 
   void clear() {
