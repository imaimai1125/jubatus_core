--- conflicted
+++ resolved
@@ -382,15 +382,10 @@
 
   p.add<std::string>("zookeeper", 'z', "zookeeper location", false,
                      "localhost:2181");
-<<<<<<< HEAD
   p.add<int>("pool_expire", 'E', "session-pool expire time (sec)", false, 60,
              lower_bound_reader(0));
-  p.add<int>("pool_size", 'S', "session-pool maximum size", false, 0);
-=======
-  p.add<int>("pool_expire", 'E', "session-pool expire time (sec)", false, 60);
   p.add<int>("pool_size", 'S', "session-pool maximum size", false, 0,
              lower_bound_reader(0));
->>>>>>> e9405363
   p.add<std::string>("logdir", 'l',
                      "directory to output logs (instead of stderr)", false, "");
   p.add<int, cmdline::range_reader<int> >(
