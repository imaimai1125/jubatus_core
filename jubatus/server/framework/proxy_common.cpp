--- conflicted
+++ resolved
@@ -51,16 +51,11 @@
 }  // namespace
 
 proxy_common::proxy_common(const proxy_argv& a)
-<<<<<<< HEAD
     : a_(a),
       request_counter_(0),
       forward_counter_(0),
       start_time_(get_clock_time()) {
-  common::util::prepare_signal_handling();
-=======
-    : a_(a) {
   common::prepare_signal_handling();
->>>>>>> 2167e7fe
 
   zk_.reset(common::create_lock_service(
       "cached_zk", a.z, a.zookeeper_timeout, make_logfile_name(a)));
