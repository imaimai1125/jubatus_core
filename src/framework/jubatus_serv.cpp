// Jubatus: Online machine learning framework for distributed environment
// Copyright (C) 2011,2012 Preferred Infrastracture and Nippon Telegraph and Telephone Corporation.
//
// This library is free software; you can redistribute it and/or
// modify it under the terms of the GNU Lesser General Public
// License as published by the Free Software Foundation; either
// version 2.1 of the License, or (at your option) any later version.
//
// This library is distributed in the hope that it will be useful,
// but WITHOUT ANY WARRANTY; without even the implied warranty of
// MERCHANTABILITY or FITNESS FOR A PARTICULAR PURPOSE.  See the GNU
// Lesser General Public License for more details.
//
// You should have received a copy of the GNU Lesser General Public
// License along with this library; if not, write to the Free Software
// Foundation, Inc., 51 Franklin Street, Fifth Floor, Boston, MA  02110-1301  USA

#include "jubatus_serv.hpp"
#include "../common/util.hpp"
#include "../common/cht.hpp"
#include "../common/exception.hpp"
#include "server_util.hpp"

#include <fstream>
#include <sstream>
#include <pficommon/system/time_util.h>

using std::vector;
using std::string;
using pfi::network::mprpc::rpc_client;
using pfi::lang::function;

using pfi::system::time::clock_time;
using pfi::system::time::get_clock_time;

namespace jubatus { namespace framework {

    jubatus_serv::jubatus_serv(const server_argv& a, const std::string& base_path):
      a_(a),
      update_count_(0),
#ifdef HAVE_ZOOKEEPER_H
      mixer_(new mixer(a_.name, a_.interval_count, a_.interval_sec,
                       pfi::lang::bind(&jubatus_serv::do_mix, this, pfi::lang::_1))),
      use_cht_(false),
#endif
      base_path_(a_.tmpdir)
    {
    };
    
    int jubatus_serv::start(pfi::network::mprpc::rpc_server& serv){

#ifdef HAVE_ZOOKEEPER_H
      if(! a_.is_standalone()){
<<<<<<< HEAD
	zk_ = pfi::lang::shared_ptr<jubatus::common::lock_service>
=======
	zk_ = common::cshared_ptr<jubatus::common::lock_service>
>>>>>>> ea069215
	  (common::create_lock_service("zk", a_.z, a_.timeout, "logfile_jubatus_serv"));
	ls = zk_;
	jubatus::common::prepare_jubatus(*zk_);
	
	if( a_.join ){ // join to the existing cluster with -j option
	  join_to_cluster(zk_);
	}
	
	if( use_cht_ ){
<<<<<<< HEAD
=======
	  
>>>>>>> ea069215
	  jubatus::common::cht::setup_cht_dir(*zk_, a_.name);
	  jubatus::common::cht ht(zk_, a_.name);
	  ht.register_node(a_.eth, a_.port);
	}
	
	mixer_->set_zk(zk_);
	register_actor(*zk_, a_.name, a_.eth, a_.port);
	mixer_->start();
      }
#endif
<<<<<<< HEAD

      if( serv.serv(a_.port, a_.threadnum) ){
	LOG(INFO) << "running in port=" << a_.port;
	return 0;
      }else{
	LOG(ERROR) << "failed starting server: any process using port " << a_.port << "?";
	return -1;
      }
=======
      
      { LOG(INFO) << "running in port=" << a_.port; }
      return serv.serv(a_.port, a_.threadnum);
      
>>>>>>> ea069215
    }
    
    void jubatus_serv::register_mixable(mixable0* m){
#ifdef HAVE_ZOOKEEPER_H
      try{
        m->get_diff(); // #22 ensure m is good pointer at process startup
      }catch(const jubatus::config_not_set& e){
      }

      mixables_.push_back(m);
#endif
    };
    
    void jubatus_serv::use_cht(){
#ifdef HAVE_ZOOKEEPER_H
      use_cht_ = true;
#endif
    };

  std::map<std::string, std::map<std::string,std::string> > jubatus_serv::get_status() const {
    std::map<std::string, std::string> data;
    util::get_machine_status(data);

    data["timeout"] = pfi::lang::lexical_cast<std::string>(a_.timeout);
    data["threadnum"] = pfi::lang::lexical_cast<std::string>(a_.threadnum);
    data["tmpdir"] = a_.tmpdir;
    data["interval_sec"] = pfi::lang::lexical_cast<std::string>(a_.interval_sec);
    data["interval_count"] = pfi::lang::lexical_cast<std::string>(a_.interval_count);
    data["is_standalone"] = pfi::lang::lexical_cast<std::string>(a_.is_standalone());
    data["VERSION"] = JUBATUS_VERSION;
    data["PROGNAME"] = JUBATUS_APPNAME;

    data["update_count"] = pfi::lang::lexical_cast<std::string>(update_count_);

#ifdef HAVE_ZOOKEEPER_H
    mixer_->get_status(data);
    data["zk"] = a_.z;
    data["use_cht"] = pfi::lang::lexical_cast<std::string>(use_cht_);
#endif

    std::map<std::string, std::map<std::string,std::string> > ret;
    ret[get_server_identifier()] = data;
    return ret;
  };

    std::string jubatus_serv::get_server_identifier()const{
      std::stringstream ss;
      ss << a_.eth;
      ss << "_";
      ss << a_.port;
      return ss.str();
    };

    //here
#ifdef HAVE_ZOOKEEPER_H
    void jubatus_serv::join_to_cluster(common::cshared_ptr<jubatus::common::lock_service> z){
    std::vector<std::string> list;
    std::string path = common::ACTOR_BASE_PATH + "/" + a_.name + "/nodes";
    z->list(path, list);
    if(not list.empty()){
      common::lock_service_mutex zlk(*z, common::ACTOR_BASE_PATH + "/" + a_.name + "/master_lock");
      while(not zlk.try_lock()){ ; }
      size_t i = rand() % list.size();
      std::string ip;
      int port;
      common::revert(list[i], ip, port);
      pfi::network::mprpc::rpc_client c(ip, port, a_.timeout);

      pfi::lang::function<std::string()> f = c.call<std::string()>("get_storage");
      std::stringstream ss( f() );
      for(size_t i = 0;i<mixables_.size(); ++i){
        mixables_[i]->clear();
        mixables_[i]->load(ss);
      }
    }
  };

    std::string jubatus_serv::get_storage(int i){
    std::stringstream ss;
    for(size_t i=0; i<mixables_.size(); ++i){
      mixables_[i]->save(ss);
    }
    return ss.str();
  }

    std::vector<std::string> jubatus_serv::get_diff_impl(int){
    // if(mixables_.empty()){
    //   //throw config_not_set(); nothing to mix
    // }
    std::vector<std::string> o;
    {
      scoped_lock lk(rlock(m_));
      for(size_t i=0; i<mixables_.size(); ++i){
        o.push_back(mixables_[i]->get_diff());
      }
    }
    return o;
  };

    int jubatus_serv::put_diff_impl(std::vector<std::string> unpacked){
      scoped_lock lk(wlock(m_));
      if(unpacked.size() != mixables_.size()){
	//deserialization error
	return -1;
      }
      for(size_t i=0; i<mixables_.size(); ++i){
	mixables_[i]->put_diff(unpacked[i]);
      }
      mixer_->clear();
      return 0;
    };

    void jubatus_serv::do_mix(const std::vector<std::pair<std::string,int> >& v){
      vector<string> accs;
      vector<string> serialized_diffs;
      clock_time start = get_clock_time();
      for(size_t s = 0; s < v.size(); ++s ){
        try{
          rpc_client c(v[s].first, v[s].second, a_.timeout);
          function<vector<string>(int)> get_diff_fun = c.call<vector<string>(int)>("get_diff");
          serialized_diffs = get_diff_fun(0);
        }catch(std::exception& e){
          LOG(ERROR) << e.what();
          continue;
        }
        scoped_lock lk(rlock(m_)); // model_ should not be in mix (reduce)?
        if(accs.empty()){
          accs = serialized_diffs;
        }else{
          for(size_t i=0; i<mixables_.size(); ++i){
            // FIXME: very inefficient but what sucks is type system of C++
            mixables_[i]->reduce(serialized_diffs[i], accs[i]);
          }
        }
      }

      for(size_t s = 0; s < v.size(); ++s ){
        try{
          rpc_client c(v[s].first, v[s].second, a_.timeout);
          function<int(vector<string>)> put_diff_fun = c.call<int(vector<string>)>("put_diff");
          put_diff_fun(accs);
        }catch(std::exception& e){
          LOG(ERROR) << e.what();
          continue;
        }
      }
      clock_time end = get_clock_time();
      DLOG(INFO) << "mixed with " << v.size() << " servers in " << (double)(end - start) << " secs.";
      size_t s = 0;
      for(size_t i=0; i<accs.size(); ++i){
        s+=accs[i].size();
      }
      DLOG(INFO) << s << " bytes (serialized data) has been put.";
    }
#endif

    bool jubatus_serv::save(std::string id)  {
      std::string ofile;
      build_local_path_(ofile, "jubatus", id);
    
      std::ofstream ofs(ofile.c_str(), std::ios::trunc|std::ios::binary);
      if(!ofs){
        throw std::runtime_error(ofile + ": cannot open (" + pfi::lang::lexical_cast<std::string>(errno) + ")" );
      }
      try{
        for(size_t i=0; i<mixables_.size(); ++i){
          mixables_[i]->save(ofs);
        }
        ofs.close();
        LOG(INFO) << "saved to " << ofile;
        return true;
      }catch(const std::runtime_error& e){
        LOG(ERROR) << e.what();
        throw e;
      }
    }

    bool jubatus_serv::load(std::string id) {
      std::string ifile;
      build_local_path_(ifile, "jubatus", id);
    
      std::ifstream ifs(ifile.c_str(), std::ios::binary);
      if(!ifs)throw std::runtime_error(ifile + ": cannot open (" + pfi::lang::lexical_cast<std::string>(errno) + ")" );
      try{
        for(size_t i = 0;i<mixables_.size(); ++i){
          mixables_[i]->clear();
          mixables_[i]->load(ifs);
        }
        ifs.close();
        this->after_load();
        return true;
      }catch(const std::runtime_error& e){
        ifs.close();
        LOG(ERROR) << e.what();
        throw e;
      }
    }

}}<|MERGE_RESOLUTION|>--- conflicted
+++ resolved
@@ -51,11 +51,7 @@
 
 #ifdef HAVE_ZOOKEEPER_H
       if(! a_.is_standalone()){
-<<<<<<< HEAD
-	zk_ = pfi::lang::shared_ptr<jubatus::common::lock_service>
-=======
 	zk_ = common::cshared_ptr<jubatus::common::lock_service>
->>>>>>> ea069215
 	  (common::create_lock_service("zk", a_.z, a_.timeout, "logfile_jubatus_serv"));
 	ls = zk_;
 	jubatus::common::prepare_jubatus(*zk_);
@@ -65,10 +61,6 @@
 	}
 	
 	if( use_cht_ ){
-<<<<<<< HEAD
-=======
-	  
->>>>>>> ea069215
 	  jubatus::common::cht::setup_cht_dir(*zk_, a_.name);
 	  jubatus::common::cht ht(zk_, a_.name);
 	  ht.register_node(a_.eth, a_.port);
@@ -79,7 +71,6 @@
 	mixer_->start();
       }
 #endif
-<<<<<<< HEAD
 
       if( serv.serv(a_.port, a_.threadnum) ){
 	LOG(INFO) << "running in port=" << a_.port;
@@ -88,12 +79,6 @@
 	LOG(ERROR) << "failed starting server: any process using port " << a_.port << "?";
 	return -1;
       }
-=======
-      
-      { LOG(INFO) << "running in port=" << a_.port; }
-      return serv.serv(a_.port, a_.threadnum);
-      
->>>>>>> ea069215
     }
     
     void jubatus_serv::register_mixable(mixable0* m){
