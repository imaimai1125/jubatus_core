--- conflicted
+++ resolved
@@ -102,16 +102,8 @@
     return status;
   }
 
-<<<<<<< HEAD
-  int start(pfi::network::mprpc::rpc_server& serv) {
-=======
-  void use_cht() {
-    use_cht_ = true;
-  }
-
   template <typename RPCServer>
   int start(RPCServer& serv) {
->>>>>>> 5588c6b6
     const server_argv& a = server_->argv();
 
     if (!a.is_standalone()) {
