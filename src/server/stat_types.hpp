--- conflicted
+++ resolved
@@ -16,20 +16,6 @@
 
 namespace jubatus {
 
-<<<<<<< HEAD
-struct config_data {
-public:
-
-  
-  MSGPACK_DEFINE(window_size);  
-
-  int32_t window_size;
-
-  config_data(): window_size(1024) {}
-};
-
-=======
->>>>>>> 5109f3da
 } // namespace jubatus
 
 
