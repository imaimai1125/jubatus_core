
// This file is auto-generated from regression.idl
// *** DO NOT EDIT ***

#ifndef REGRESSION_CLIENT_HPP_
#define REGRESSION_CLIENT_HPP_


#include "regression_types.hpp"
#include <jubatus/msgpack/rpc/client.h>

namespace jubatus {

namespace client {

class regression {
public:
  regression(const std::string &host, uint64_t port, double timeout_sec)
    : c_(host, port) {
    c_.set_timeout( timeout_sec );
  }

<<<<<<< HEAD
  bool set_config(std::string name, config_data c) {
    return c_.call("set_config", name, c).get<bool>();
  }

  config_data get_config(std::string name) {
    return c_.call("get_config", name).get<config_data>();
  }
=======
    bool set_config(std::string name, std::string conf) {
      return call<bool(std::string, std::string)>("set_config")(name, conf);
    }

    std::string get_config(std::string name) {
      return call<std::string(std::string)>("get_config")(name);
    }
>>>>>>> 5109f3da

  int32_t train(std::string name, std::vector<std::pair<float, datum > > train_data) {
    return c_.call("train", name, train_data).get<int32_t>();
  }

  std::vector<float > estimate(std::string name, std::vector<datum > estimate_data) {
    return c_.call("estimate", name, estimate_data).get<std::vector<float> >();
  }

  bool save(std::string name, std::string arg1) {
    return c_.call("save", name, arg1).get<bool>();
  }

  bool load(std::string name, std::string arg1) {
    return c_.call("load", name, arg1).get<bool>();
  }

  std::map<std::string, std::map<std::string, std::string > > get_status(std::string name) {
    return c_.call("get_status", name).get<std::map<std::string, std::map<std::string, std::string> > >();
  }

private:
  msgpack::rpc::client c_;
};

} // namespace client

} // namespace jubatus



#endif // REGRESSION_CLIENT_HPP_<|MERGE_RESOLUTION|>--- conflicted
+++ resolved
@@ -20,23 +20,9 @@
     c_.set_timeout( timeout_sec );
   }
 
-<<<<<<< HEAD
-  bool set_config(std::string name, config_data c) {
-    return c_.call("set_config", name, c).get<bool>();
+  std::string get_config(std::string name) {
+    return c_.call("get_config", name).get<std::string>();
   }
-
-  config_data get_config(std::string name) {
-    return c_.call("get_config", name).get<config_data>();
-  }
-=======
-    bool set_config(std::string name, std::string conf) {
-      return call<bool(std::string, std::string)>("set_config")(name, conf);
-    }
-
-    std::string get_config(std::string name) {
-      return call<std::string(std::string)>("get_config")(name);
-    }
->>>>>>> 5109f3da
 
   int32_t train(std::string name, std::vector<std::pair<float, datum > > train_data) {
     return c_.call("train", name, train_data).get<int32_t>();
