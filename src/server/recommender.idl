# Jubatus: Online machine learning framework for distributed environment
# Copyright (C) 2011,2012 Preferred Infrastructure and Nippon Telegraph and Telephone Corporation.
#
# This library is free software; you can redistribute it and/or
# modify it under the terms of the GNU Lesser General Public
# License as published by the Free Software Foundation; either
# version 2.1 of the License, or (at your option) any later version.
#
# This library is distributed in the hope that it will be useful,
# but WITHOUT ANY WARRANTY; without even the implied warranty of
# MERCHANTABILITY or FITNESS FOR A PARTICULAR PURPOSE.  See the GNU
# Lesser General Public License for more details.
#
# You should have received a copy of the GNU Lesser General Public
# License along with this library; if not, write to the Free Software
# Foundation, Inc., 51 Franklin Street, Fifth Floor, Boston, MA  02110-1301  USA

type param_t = map<string, string> 

type similar_result = list<tuple<string, float> > 

message string_rule {
  0: string key
  1: string t
  2: string sample_weight
  3: string global_weight
}

message filter_rule {
  0: string key
  1: string t
  2: string suffix
}

message num_rule {
  0: string key
  1: string t
}

message converter_config {
  0: map<string, param_t>  string_filter_types
  1: list<filter_rule>  string_filter_rules
  2: map<string, param_t>  num_filter_types
  3: list<filter_rule>  num_filter_rules
  4: map<string, param_t>  string_types
  5: list<string_rule>  string_rules
  6: map<string, param_t>  num_types
  7: list<num_rule>  num_rules
}

message config_data {
  0: string method
  1: converter_config converter
}

message datum {
  0: list<tuple<string, string> >  string_values
  1: list<tuple<string, double> >  num_values
}

service recommender {

  #@broadcast #@update #@all_and
  bool set_config(0: string name, 1: config_data c) # //@broadcast

  #@random #@analysis #@pass
  config_data get_config(0: string name) # //@random

  #@cht #@update #@all_and
  bool clear_row(0: string name, 1: string id) # //@cht

  #@cht #@update #@all_and
  bool update_row(0: string name, 1: string id, 2: datum d) # //@cht

  #@broadcast #@update #@all_and
  bool clear(0: string name) # //@broadcast

  #@cht #@analysis #@pass
  datum complete_row_from_id(0: string name, 1: string id) # //@cht

  #@random #@analysis #@pass
  datum complete_row_from_data(0: string name, 1: datum d) # //@random

  #@cht #@analysis #@pass
  similar_result similar_row_from_id(0: string name, 1: string id, 2: uint size) # //@cht

  #@random #@analysis #@pass
  similar_result similar_row_from_data(0: string name, 1: datum data, 2: uint size) # //@random

  #@cht #@analysis #@pass
  datum decode_row(0: string name, 1: string id) # //@cht

  #@broadcast #@analysis #@concat
  list<string>  get_all_rows(0: string name) # //@broadcast

  #@random #@analysis #@pass
  float similarity(0: string name, 1: datum lhs, 2:datum rhs) # //@random

<<<<<<< HEAD
  #@random #@analysis #@pass
  float l2norm(0: string name, 1: datum arg1) # //@random
=======
  #@random #@analysis #@random
  float l2norm(0: string name, 1: datum d) # //@random
>>>>>>> 219e3aa1

  #@broadcast #@update #@all_and
  bool save(0: string name, 1: string id) # //@broadcast

  #@broadcast #@update #@all_and
  bool load(0: string name, 1: string id) # //@broadcast

  #@broadcast #@analysis #@merge
  map<string, map<string, string> >  get_status(0: string name) # //@broadcast
}<|MERGE_RESOLUTION|>--- conflicted
+++ resolved
@@ -96,13 +96,8 @@
   #@random #@analysis #@pass
   float similarity(0: string name, 1: datum lhs, 2:datum rhs) # //@random
 
-<<<<<<< HEAD
-  #@random #@analysis #@pass
-  float l2norm(0: string name, 1: datum arg1) # //@random
-=======
   #@random #@analysis #@random
   float l2norm(0: string name, 1: datum d) # //@random
->>>>>>> 219e3aa1
 
   #@broadcast #@update #@all_and
   bool save(0: string name, 1: string id) # //@broadcast
