--- conflicted
+++ resolved
@@ -110,15 +110,10 @@
   converter_ = converter;
   (*converter_).set_weight_manager(wm_.get_model());
 
-<<<<<<< HEAD
-  // TODO set param from config
-  pfi::text::json::json param;
-=======
   jsonconfig::config param;
   if (conf.parameter) {
     param = *conf.parameter;
   }
->>>>>>> 17de0509
   classifier_.reset(classifier::classifier_factory::create_classifier(conf.method,
                                                           param,
                                                           clsfer_.get_model().get()));
