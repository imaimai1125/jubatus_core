// Jubatus: Online machine learning framework for distributed environment
// Copyright (C) 2011,2012 Preferred Infrastructure and Nippon Telegraph and Telephone Corporation.
//
// This library is free software; you can redistribute it and/or
// modify it under the terms of the GNU Lesser General Public
// License version 2.1 as published by the Free Software Foundation.
//
// This library is distributed in the hope that it will be useful,
// but WITHOUT ANY WARRANTY; without even the implied warranty of
// MERCHANTABILITY or FITNESS FOR A PARTICULAR PURPOSE.  See the GNU
// Lesser General Public License for more details.
//
// You should have received a copy of the GNU Lesser General Public
// License along with this library; if not, write to the Free Software
// Foundation, Inc., 51 Franklin Street, Fifth Floor, Boston, MA  02110-1301  USA

#include "recommender_serv.hpp"

#include <pficommon/concurrent/lock.h>
#include <pficommon/lang/cast.h>

#include "../common/exception.hpp"
#include "../framework/mixer/mixer_factory.hpp"
#include "../fv_converter/converter_config.hpp"
#include "../fv_converter/datum.hpp"
#include "../fv_converter/revert.hpp"
#include "../recommender/recommender_factory.hpp"


using namespace std;
using namespace pfi::lang;
using namespace jubatus::common;
using namespace jubatus::framework;

namespace jubatus {
namespace server {

recommender_serv::recommender_serv(const server_argv& a,
                                   const cshared_ptr<lock_service>& zk)
    : server_base(a) {
  mixer_.reset(mixer::create_mixer(a, zk));
  mixable_holder_.reset(new mixable_holder());
  wm_.set_model(mixable_weight_manager::model_ptr(new fv_converter::weight_manager));

  mixer_->set_mixable_holder(mixable_holder_);
  mixable_holder_->register_mixable(&rcmdr_);
  mixable_holder_->register_mixable(&wm_);
}

recommender_serv::~recommender_serv() {
}

void recommender_serv::get_status(status_t& status) const {
  status_t my_status;
  my_status["clear_row_cnt"] = lexical_cast<string>(clear_row_cnt_);
  my_status["update_row_cnt"] = lexical_cast<string>(update_row_cnt_);
  my_status["build_cnt"] = lexical_cast<string>(build_cnt_);
  my_status["mix_cnt"] = lexical_cast<string>(mix_cnt_);

  status.insert(my_status.begin(), my_status.end());
}

int recommender_serv::set_config(config_data config) {
<<<<<<< HEAD
  std::string fv_config;
  fv_config = jubatus::util::get_json((std::string)config, "converter");

  shared_ptr<fv_converter::datum_to_fv_converter> converter
      = framework::make_fv_converter(fv_config);
=======
  LOG(INFO) << __func__;
  shared_ptr<fv_converter::datum_to_fv_converter> converter
      = fv_converter::make_fv_converter(config.converter);
>>>>>>> 50f9ba24
  config_ = config;
  converter_ = converter;
  rcmdr_.set_model(make_model());
  (*converter_).set_weight_manager(wm_.get_model());
  return 0;
}
  
config_data recommender_serv::get_config() {
  check_set_config();
  return config_;
}

int recommender_serv::clear_row(std::string id) {
  check_set_config();

  ++clear_row_cnt_;
  rcmdr_.get_model()->clear_row(id);
  return 0;
}

int recommender_serv::update_row(std::string id,datum dat) {
  check_set_config();

  ++update_row_cnt_;
  fv_converter::datum d;
  convert<jubatus::datum, fv_converter::datum>(dat, d);
  sfv_diff_t v;
  converter_->convert_and_update_weight(d, v);
  rcmdr_.get_model()->update_row(id, v);
  return 0;
}

int recommender_serv::clear() {
  LOG(INFO) << __func__;
  check_set_config();
  clear_row_cnt_ = 0;
  update_row_cnt_ = 0;
  build_cnt_ = 0;
  mix_cnt_ = 0;
  rcmdr_.get_model()->clear();
  return 0;
}

common::cshared_ptr<recommender::recommender_base> recommender_serv::make_model() {
  // TODO: set param
  pfi::text::json::json param;
  std::string method;
  method = jubatus::util::get_jsonstring((std::string)config_, "method");

  return cshared_ptr<recommender::recommender_base>
    (recommender::create_recommender(method, param));
}  

datum recommender_serv::complete_row_from_id(std::string id) {
  check_set_config();

  sfv_t v;
  fv_converter::datum ret;
  rcmdr_.get_model()->complete_row(id, v);

  fv_converter::revert_feature(v, ret);

  datum ret0;
  convert<fv_converter::datum, datum>(ret, ret0);
  return ret0;
}

datum recommender_serv::complete_row_from_data(datum dat) {
  check_set_config();

  fv_converter::datum d;
  convert<jubatus::datum, fv_converter::datum>(dat, d);
  sfv_t u, v;
  fv_converter::datum ret;
  converter_->convert(d, u);
  rcmdr_.get_model()->complete_row(u, v);

  fv_converter::revert_feature(v, ret);

  datum ret0;
  convert<fv_converter::datum, datum>(ret, ret0);
  return ret0;
}

similar_result recommender_serv::similar_row_from_id(std::string id, size_t ret_num) {
  check_set_config();

  similar_result ret;
  rcmdr_.get_model()->similar_row(id, ret, ret_num);
  return ret;
}

similar_result recommender_serv::similar_row_from_data(datum data, size_t s) {
  check_set_config();

  similar_result ret;
  fv_converter::datum d;
  convert<datum, fv_converter::datum>(data, d);

  sfv_t v;
  converter_->convert(d, v);
  rcmdr_.get_model()->similar_row(v, ret, s);
  return ret;
}

datum recommender_serv::decode_row(std::string id) {
  check_set_config();

  sfv_t v;
  fv_converter::datum ret;

  rcmdr_.get_model()->decode_row(id, v);
  fv_converter::revert_feature(v, ret);
  
  datum ret0;
  convert<fv_converter::datum, datum>(ret, ret0);
  return ret0;
}

std::vector<std::string> recommender_serv::get_all_rows() {
  check_set_config();

  std::vector<std::string> ret;
  rcmdr_.get_model()->get_all_row_ids(ret);
  return ret;
}

float recommender_serv::similarity(const datum& l, const datum& r) {
  check_set_config();

  fv_converter::datum d0, d1;
  convert<datum, fv_converter::datum>(l, d0);
  convert<datum, fv_converter::datum>(r, d1);

  sfv_t v0, v1;
  converter_->convert(d0, v0);
  converter_->convert(d1, v1);
  return recommender::recommender_base::calc_similality(v0, v1);
}

float recommender_serv::l2norm(const datum& q) {
  check_set_config();

  fv_converter::datum d0;
  convert<datum, fv_converter::datum>(q, d0);

  sfv_t v0;
  converter_->convert(d0, v0);
  return recommender::recommender_base::calc_l2norm(v0);

}

void recommender_serv::check_set_config() const {
  if (!rcmdr_.get_model()) {
    throw JUBATUS_EXCEPTION(config_not_set());
  }
}

} // namespace recommender
} // namespace jubatus<|MERGE_RESOLUTION|>--- conflicted
+++ resolved
@@ -61,17 +61,12 @@
 }
 
 int recommender_serv::set_config(config_data config) {
-<<<<<<< HEAD
+  LOG(INFO) << __func__;
   std::string fv_config;
   fv_config = jubatus::util::get_json((std::string)config, "converter");
 
   shared_ptr<fv_converter::datum_to_fv_converter> converter
-      = framework::make_fv_converter(fv_config);
-=======
-  LOG(INFO) << __func__;
-  shared_ptr<fv_converter::datum_to_fv_converter> converter
-      = fv_converter::make_fv_converter(config.converter);
->>>>>>> 50f9ba24
+      = fv_converter::make_fv_converter(fv_config);
   config_ = config;
   converter_ = converter;
   rcmdr_.set_model(make_model());
