// Jubatus: Online machine learning framework for distributed environment
// Copyright (C) 2011,2012 Preferred Infrastructure and Nippon Telegraph and Telephone Corporation.
//
// This library is free software; you can redistribute it and/or
// modify it under the terms of the GNU Lesser General Public
// License version 2.1 as published by the Free Software Foundation.
//
// This library is distributed in the hope that it will be useful,
// but WITHOUT ANY WARRANTY; without even the implied warranty of
// MERCHANTABILITY or FITNESS FOR A PARTICULAR PURPOSE.  See the GNU
// Lesser General Public License for more details.
//
// You should have received a copy of the GNU Lesser General Public
// License along with this library; if not, write to the Free Software
// Foundation, Inc., 51 Franklin Street, Fifth Floor, Boston, MA  02110-1301  USA

#include "recommender_serv.hpp"

#include <pficommon/concurrent/lock.h>
#include <pficommon/lang/cast.h>
#include <pficommon/data/optional.h>

#include "../common/exception.hpp"
#include "../common/jsonconfig.hpp"
#include "../framework/mixer/mixer_factory.hpp"
#include "../fv_converter/converter_config.hpp"
#include "../fv_converter/datum.hpp"
#include "../fv_converter/revert.hpp"
#include "../recommender/recommender_factory.hpp"


using namespace std;
using namespace pfi::lang;
using pfi::text::json::json;
using pfi::text::json::json_cast;
using namespace jubatus::common;
using namespace jubatus::framework;

namespace jubatus {
namespace server {

namespace {

struct recommender_serv_config {
  std::string method;
<<<<<<< HEAD
  pfi::data::optional<pfi::text::json::json> parameter;
=======
  pfi::data::optional<jsonconfig::config> parameter;  // FIXME: if must use parameter
>>>>>>> 17de0509
  pfi::text::json::json converter;

  template <typename Ar>
  void serialize(Ar& ar) {
    ar
        & MEMBER(method)
        & MEMBER(parameter)
        & MEMBER(converter);
  }
};

common::cshared_ptr<recommender::recommender_base>
make_model(const recommender_serv_config& conf) {
<<<<<<< HEAD
  // TODO: set param
  pfi::text::json::json param;

  return cshared_ptr<recommender::recommender_base>
    (recommender::create_recommender(conf.method, param));
}  
=======
  jsonconfig::config param;
  if (conf.parameter) {
    param = *conf.parameter;
  }

  return cshared_ptr<recommender::recommender_base>
    (recommender::create_recommender(conf.method, param));
}
>>>>>>> 17de0509

}

recommender_serv::recommender_serv(const server_argv& a,
                                   const cshared_ptr<lock_service>& zk)
    : server_base(a) {
  mixer_.reset(mixer::create_mixer(a, zk));
  mixable_holder_.reset(new mixable_holder());
  wm_.set_model(mixable_weight_manager::model_ptr(new fv_converter::weight_manager));

  mixer_->set_mixable_holder(mixable_holder_);
  mixable_holder_->register_mixable(&rcmdr_);
  mixable_holder_->register_mixable(&wm_);

  if (a.is_standalone() && a.configpath.empty()){
    std::cerr << "can't detect server config." << std::endl;
    exit(1);
  }
  
  set_config(get_conf(a));
}

recommender_serv::~recommender_serv() {
}

void recommender_serv::get_status(status_t& status) const {
  status_t my_status;
  my_status["clear_row_cnt"] = lexical_cast<string>(clear_row_cnt_);
  my_status["update_row_cnt"] = lexical_cast<string>(update_row_cnt_);
  my_status["build_cnt"] = lexical_cast<string>(build_cnt_);
  my_status["mix_cnt"] = lexical_cast<string>(mix_cnt_);

  status.insert(my_status.begin(), my_status.end());
}

int recommender_serv::set_config(std::string config) {
  LOG(INFO) << __func__;
<<<<<<< HEAD
  // TODO: error handling
  json config_json = lexical_cast<json>(config);
  recommender_serv_config conf = json_cast<recommender_serv_config>(config_json);
=======

  jsonconfig::config conf_root(lexical_cast<json>(config));
  recommender_serv_config conf = jsonconfig::config_cast_check<recommender_serv_config>(conf_root);
>>>>>>> 17de0509

  shared_ptr<fv_converter::datum_to_fv_converter> converter
      = fv_converter::make_fv_converter(conf.converter);
  config_ = config;
  converter_ = converter;
  rcmdr_.set_model(make_model(conf));
  (*converter_).set_weight_manager(wm_.get_model());
  return 0;
}
  
string recommender_serv::get_config() {
  check_set_config();
  return config_;
}

int recommender_serv::clear_row(std::string id) {
  check_set_config();

  ++clear_row_cnt_;
  rcmdr_.get_model()->clear_row(id);
  return 0;
}

int recommender_serv::update_row(std::string id,datum dat) {
  check_set_config();

  ++update_row_cnt_;
  fv_converter::datum d;
  convert<jubatus::datum, fv_converter::datum>(dat, d);
  sfv_diff_t v;
  converter_->convert_and_update_weight(d, v);
  rcmdr_.get_model()->update_row(id, v);
  return 0;
}

int recommender_serv::clear() {
  LOG(INFO) << __func__;
  check_set_config();
  clear_row_cnt_ = 0;
  update_row_cnt_ = 0;
  build_cnt_ = 0;
  mix_cnt_ = 0;
  rcmdr_.get_model()->clear();
  return 0;
}

datum recommender_serv::complete_row_from_id(std::string id) {
  check_set_config();

  sfv_t v;
  fv_converter::datum ret;
  rcmdr_.get_model()->complete_row(id, v);

  fv_converter::revert_feature(v, ret);

  datum ret0;
  convert<fv_converter::datum, datum>(ret, ret0);
  return ret0;
}

datum recommender_serv::complete_row_from_data(datum dat) {
  check_set_config();

  fv_converter::datum d;
  convert<jubatus::datum, fv_converter::datum>(dat, d);
  sfv_t u, v;
  fv_converter::datum ret;
  converter_->convert(d, u);
  rcmdr_.get_model()->complete_row(u, v);

  fv_converter::revert_feature(v, ret);

  datum ret0;
  convert<fv_converter::datum, datum>(ret, ret0);
  return ret0;
}

similar_result recommender_serv::similar_row_from_id(std::string id, size_t ret_num) {
  check_set_config();

  similar_result ret;
  rcmdr_.get_model()->similar_row(id, ret, ret_num);
  return ret;
}

similar_result recommender_serv::similar_row_from_data(datum data, size_t s) {
  check_set_config();

  similar_result ret;
  fv_converter::datum d;
  convert<datum, fv_converter::datum>(data, d);

  sfv_t v;
  converter_->convert(d, v);
  rcmdr_.get_model()->similar_row(v, ret, s);
  return ret;
}

datum recommender_serv::decode_row(std::string id) {
  check_set_config();

  sfv_t v;
  fv_converter::datum ret;

  rcmdr_.get_model()->decode_row(id, v);
  fv_converter::revert_feature(v, ret);
  
  datum ret0;
  convert<fv_converter::datum, datum>(ret, ret0);
  return ret0;
}

std::vector<std::string> recommender_serv::get_all_rows() {
  check_set_config();

  std::vector<std::string> ret;
  rcmdr_.get_model()->get_all_row_ids(ret);
  return ret;
}

float recommender_serv::similarity(const datum& l, const datum& r) {
  check_set_config();

  fv_converter::datum d0, d1;
  convert<datum, fv_converter::datum>(l, d0);
  convert<datum, fv_converter::datum>(r, d1);

  sfv_t v0, v1;
  converter_->convert(d0, v0);
  converter_->convert(d1, v1);
  return recommender::recommender_base::calc_similality(v0, v1);
}

float recommender_serv::l2norm(const datum& q) {
  check_set_config();

  fv_converter::datum d0;
  convert<datum, fv_converter::datum>(q, d0);

  sfv_t v0;
  converter_->convert(d0, v0);
  return recommender::recommender_base::calc_l2norm(v0);

}

void recommender_serv::check_set_config() const {
  if (!rcmdr_.get_model()) {
    throw JUBATUS_EXCEPTION(config_not_set());
  }
}

} // namespace recommender
} // namespace jubatus<|MERGE_RESOLUTION|>--- conflicted
+++ resolved
@@ -43,11 +43,7 @@
 
 struct recommender_serv_config {
   std::string method;
-<<<<<<< HEAD
-  pfi::data::optional<pfi::text::json::json> parameter;
-=======
   pfi::data::optional<jsonconfig::config> parameter;  // FIXME: if must use parameter
->>>>>>> 17de0509
   pfi::text::json::json converter;
 
   template <typename Ar>
@@ -61,14 +57,6 @@
 
 common::cshared_ptr<recommender::recommender_base>
 make_model(const recommender_serv_config& conf) {
-<<<<<<< HEAD
-  // TODO: set param
-  pfi::text::json::json param;
-
-  return cshared_ptr<recommender::recommender_base>
-    (recommender::create_recommender(conf.method, param));
-}  
-=======
   jsonconfig::config param;
   if (conf.parameter) {
     param = *conf.parameter;
@@ -77,7 +65,6 @@
   return cshared_ptr<recommender::recommender_base>
     (recommender::create_recommender(conf.method, param));
 }
->>>>>>> 17de0509
 
 }
 
@@ -115,15 +102,9 @@
 
 int recommender_serv::set_config(std::string config) {
   LOG(INFO) << __func__;
-<<<<<<< HEAD
-  // TODO: error handling
-  json config_json = lexical_cast<json>(config);
-  recommender_serv_config conf = json_cast<recommender_serv_config>(config_json);
-=======
 
   jsonconfig::config conf_root(lexical_cast<json>(config));
   recommender_serv_config conf = jsonconfig::config_cast_check<recommender_serv_config>(conf_root);
->>>>>>> 17de0509
 
   shared_ptr<fv_converter::datum_to_fv_converter> converter
       = fv_converter::make_fv_converter(conf.converter);
